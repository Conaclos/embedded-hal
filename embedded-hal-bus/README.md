[![crates.io](https://img.shields.io/crates/d/embedded-hal-bus.svg)](https://crates.io/crates/embedded-hal-bus)
[![crates.io](https://img.shields.io/crates/v/embedded-hal-bus.svg)](https://crates.io/crates/embedded-hal-bus)
[![Documentation](https://docs.rs/embedded-hal-bus/badge.svg)](https://docs.rs/embedded-hal-bus)
![Minimum Supported Rust Version](https://img.shields.io/badge/rustc-1.60+-blue.svg)

# `embedded-hal-bus`

Bus sharing utilities for [`embedded-hal`](https://crates.io/crates/embedded-hal), a Hardware Abstraction Layer (HAL) for embedded systems.

`embedded-hal` provides traits for SPI and I2C buses and devices. This crate provides hardware-independent adapters for sharing a single bus between multiple devices, compatible with the traits.

This project is developed and maintained by the [HAL team](https://github.com/rust-embedded/wg#the-hal-team).

## SPI

To support bus sharing, `embedded-hal` provides the `SpiBus` and `SpiDevice` traits. `SpiBus` represents an entire bus,
while `SpiDevice` represents a device on that bus. For further details on these traits, please consult the
[`embedded-hal` documentation](https://docs.rs/embedded-hal/latest/embedded_hal/spi/index.html).

`embedded-hal` trait implementations for microcontrollers should implement the `SpiBus` trait.
However, device drivers should use the `SpiDevice` traits, _not the `SpiBus` traits_ if at all possible
in order to allow for sharing of the bus they are connected to.

This crate provides mechanisms to connect a `SpiBus` and a `SpiDevice`.

## I2C

In the case of I2C, the same `I2c` `embedded-hal` trait represents either an entire bus, or a device on a bus. This crate
provides mechanisms to obtain multiple `I2c` instances out of a single `I2c` instance, sharing the bus.

## Optional Cargo features

- **`async`**: enable `embedded-hal-async` support.
- **`defmt-03`**: Derive `defmt::Format` from `defmt` 0.3 for enums and structs.
<<<<<<< HEAD
- **`portable-atomic`**: Use `portable-atomic` to enable `atomic-device` on devices without native atomic CAS

  `portable-atomic` emulates atomic CAS functionality, allowing `embedded-hal-bus` to use `atomic-device` on hardware
  that does not natively support atomic CAS. If you enable this, you must also add `portable-atomic` to your crate with
  a feature flag such as `unsafe-assume-single-core` or `critical-section` to choose how atomic CAS is implemented.
  See https://docs.rs/portable-atomic/1.7.0/portable_atomic/#optional-features for more info.
- **`std`**: enable shared bus implementations using `std::sync::Mutex`, and implement
  `std::error::Error` for `DeviceError`.
=======
- **`alloc`**: enable implementations using `alloc` (for instance, `spi::RcDevice`, which makes use of `alloc::rc::Rc`)
>>>>>>> f91fcbc1

## Minimum Supported Rust Version (MSRV)

This crate is guaranteed to compile on stable Rust 1.60 and up. It *might*
compile with older versions but that may change in any new patch release.

See [here](../docs/msrv.md) for details on how the MSRV may be upgraded.

Enabling the `async` Cargo features requires Rust 1.75 or higher.

## License

Licensed under either of

- Apache License, Version 2.0 ([LICENSE-APACHE](LICENSE-APACHE) or
  <http://www.apache.org/licenses/LICENSE-2.0>)
- MIT license ([LICENSE-MIT](LICENSE-MIT) or <http://opensource.org/licenses/MIT>)

at your option.

### Contribution

Unless you explicitly state otherwise, any contribution intentionally submitted
for inclusion in the work by you, as defined in the Apache-2.0 license, shall be
dual licensed as above, without any additional terms or conditions.<|MERGE_RESOLUTION|>--- conflicted
+++ resolved
@@ -32,7 +32,7 @@
 
 - **`async`**: enable `embedded-hal-async` support.
 - **`defmt-03`**: Derive `defmt::Format` from `defmt` 0.3 for enums and structs.
-<<<<<<< HEAD
+- **`alloc`**: enable implementations using `alloc` (for instance, `spi::RcDevice`, which makes use of `alloc::rc::Rc`)
 - **`portable-atomic`**: Use `portable-atomic` to enable `atomic-device` on devices without native atomic CAS
 
   `portable-atomic` emulates atomic CAS functionality, allowing `embedded-hal-bus` to use `atomic-device` on hardware
@@ -41,9 +41,6 @@
   See https://docs.rs/portable-atomic/1.7.0/portable_atomic/#optional-features for more info.
 - **`std`**: enable shared bus implementations using `std::sync::Mutex`, and implement
   `std::error::Error` for `DeviceError`.
-=======
-- **`alloc`**: enable implementations using `alloc` (for instance, `spi::RcDevice`, which makes use of `alloc::rc::Rc`)
->>>>>>> f91fcbc1
 
 ## Minimum Supported Rust Version (MSRV)
 
